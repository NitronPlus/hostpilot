<<<<<<< HEAD
use std::collections::HashMap;
=======
use std::collections::BTreeMap;
>>>>>>> ee8977f3
use dirs;
use std::path::{PathBuf};
use serde::{Serialize, Deserialize};
use clap::{Parser, Subcommand};
use std::fs;
use serde_json;
use cli_table::{Cell, CellStruct, format::Justify, print_stdout, Style, Table};

const SERVER: &str = r#"{
    "hosts": {}
}"#;

#[derive(Serialize, Deserialize, Debug)]
struct AppConfig {
    pub_key_path: PathBuf,
    server_path: PathBuf,
    ssh_client_path: PathBuf,
}

#[derive(Serialize, Deserialize, Debug)]
struct Server {
<<<<<<< HEAD
    username: String,
    address: String,
    port: Option<u16>,
=======
    pub username: String,
    pub address: String,
    pub port: Option<u16>,
>>>>>>> ee8977f3
}

#[derive(Serialize, Deserialize, Debug)]
struct ServerCollection {
<<<<<<< HEAD
    hosts: HashMap<String, Server>,
=======
    hosts: BTreeMap<String, Server>,
>>>>>>> ee8977f3
}

trait PrettyJson {
    fn pretty_json(&self) -> String where Self: Serialize {
        serde_json::to_string_pretty(&self).unwrap()
    }
}

<<<<<<< HEAD
=======
impl ServerCollection {
    fn get(&mut self, key: &String) -> Option<&Server> {
        self.hosts.get(key)
    }
    fn insert(&mut self, key: String, server: Server) -> Option<Server> {
        self.hosts.insert(key, server)
    }
    fn remove(&mut self, key: &String) -> Option<Server> {
        self.hosts.remove(key)
    }
    fn is_empty(&self) -> bool {
        self.hosts.is_empty()
    }

    fn rename(&mut self, from: &String, to: &String) -> bool {
        match self.get(from) {
            None => { false }
            Some(server) => {
                let new_value = Server {
                    username: server.username.to_string(),
                    address: server.address.to_string(),
                    port: server.port,
                };
                self.remove(from);
                self.insert(to.to_string(), new_value);
                true
            }
        }
    }
}

// impl Server {
//     fn update(&mut self, username: &Option<String>, address: &Option<String>, port: &Option<u16>) -> &mut Server {
//         match username {
//             Some(val) => {
//                 self.username = val.to_string();
//             }
//             _ => {}
//         };
//         match address {
//             Some(val) => {
//                 self.address = val.to_string();
//             }
//             _ => {}
//         };
//         match port {
//             Some(val) => {
//                 self.port = Some(val.to_owned())
//             }
//             _ => {
//                 self.port = Some(22)
//             }
//         };
//         return self;
//     }
// }

>>>>>>> ee8977f3
impl PrettyJson for ServerCollection {}

impl PrettyJson for AppConfig {}


#[derive(Parser)]
#[clap(author, version, about, long_about = None)]
#[clap(arg_required_else_help(true))]
#[clap(subcommand_negates_reqs(true))]
struct Cli {
    #[clap(help = "Connect to the specify alias server")]
    alias: String,
    #[clap(subcommand)]
    command: Option<Commands>,
}

#[derive(Subcommand)]
enum Commands {
    #[clap(about = "Create alias for a remote SSH server")]
    Create {
        alias: String,
        username: String,
        address: String,
        #[clap(default_value_t = 22)]
        port: u16,
    },
<<<<<<< HEAD
    Modify {},
    Remove {
        alias: String,
    },
    List,
=======
    #[clap(about = "Remove the specify alias")]
    Remove {
        alias: String,
    },
    #[clap(about = "Modify the specify alias")]
    Modify {
        alias: String,
        username: Option<String>,
        address: Option<String>,
        port: Option<u16>,
    },
    #[clap(about = "Rename the specify alias")]
    Rename {
        alias: String,
        new_alias: String,
    },
    #[clap(about = "Connect to the specify alias server")]
>>>>>>> ee8977f3
    Go {
        _alias: String
    },
    #[clap(about = "List all alias server", name = "ls")]
    List {},
    Link {},
}

fn main() {
    let config = init();
    let cli = Cli::parse();
    let mut collection = read_servers(&config.server_path);
<<<<<<< HEAD
    match &cli.command {
        Some(Commands::Create { alias, username, address, port }) => {
            if collection.hosts.contains_key(alias) == false {
                let server = {
                    Server {
                        username: username.to_string(),
                        address: address.to_string(),
                        port: Some(port.to_owned()),
                    }
                };
                collection.hosts.insert(alias.to_string(), server);
                std::fs::write(&config.server_path, collection.pretty_json()).unwrap();
                show_table(collection);
            } else {
                println!("{} is exists", alias);
            }
        }
        Some(Commands::Modify {}) => {
            println!("Not printing testing lists...");
        }
        Some(Commands::Remove { alias }) => {
            if collection.hosts.contains_key(alias) == true {
                collection.hosts.remove(alias);
                std::fs::write(&config.server_path, collection.pretty_json()).unwrap();
                show_table(collection);
            } else {
                println!("{} not found!", alias);
            }
        }
        Some(Commands::List) => {
            show_table(collection);
=======
    match collection.get(&cli.alias) {
        None => {
            show_table(&collection);
        }
        Some(server) => {
            let host = format!("{}@{}", server.username, server.address);
            let port = format!("-p{}", server.port.unwrap());
            std::process::Command::new(&config.ssh_client_path)
                .arg(host).arg(port)
                .spawn().unwrap().wait().unwrap();
        }
    }
    match &cli.command {
        Some(Commands::Create { alias, username, address, port }) => {
            match collection.get(alias) {
                None => {
                    let server = Server {
                        username: username.to_string(),
                        address: address.to_string(),
                        port: Some(port.to_owned()),
                    };
                    collection.insert(alias.to_string(), server);
                    std::fs::write(&config.server_path, collection.pretty_json()).unwrap();
                    show_table(&collection);
                }
                _ => {
                    println!("Server alias {} was already exists", alias)
                }
            }
        }
        Some(Commands::Remove { alias }) => {
            collection.remove(alias);
            std::fs::write(&config.server_path, collection.pretty_json()).unwrap();
            show_table(&collection);
        }
        Some(Commands::Modify { alias, username, address, port }) => {
            match collection.get(alias) {
                Some(server) => {
                    let server = Server {
                        username: match username {
                            Some(val) => { val.to_string() }
                            _ => { server.username.to_string() }
                        },
                        address: match address {
                            Some(val) => { val.to_string() }
                            _ => { server.address.to_string() }
                        },
                        port: match port {
                            Some(val) => { Some(val.to_owned()) }
                            _ => { server.port }
                        },
                    };
                    collection.remove(alias);
                    collection.insert(alias.to_string(), server);
                    std::fs::write(&config.server_path, collection.pretty_json()).unwrap();
                }
                None => {
                    println!("Cannot find specify alias")
                }
            }
        }
        Some(Commands::Rename { alias, new_alias }) => {
            if collection.rename(alias, new_alias) {
                std::fs::write(&config.server_path, collection.pretty_json()).unwrap();
                println!("Server alias {} was rename to {}", alias, new_alias);
            } else {
                println!("Cannot find specify alias");
            }
        }
        Some(Commands::Go { alias }) => {
            match collection.get(alias) {
                None => show_table(&collection),
                Some(server) => {
                    let host = format!("{}@{}", server.username, server.address);
                    let port = format!("-p{}", server.port.unwrap());
                    std::process::Command::new(config.ssh_client_path)
                        .arg(host).arg(port)
                        .spawn().unwrap().wait().unwrap();
                }
            };
>>>>>>> ee8977f3
        }
        Some(Commands::Go { _alias }) => {}
        Some(Commands::Link {}) => {
            println!("Will implement in future!");
        }
<<<<<<< HEAD
        None => {
            show_table(collection);
=======
        Some(Commands::List {}) => {
            if !collection.is_empty() {
                show_table(&collection);
            }
>>>>>>> ee8977f3
        }
        None => {}
    }
}

fn get_home_dir() -> PathBuf {
    let dir = dirs::home_dir();
    match dir {
        Some(t) => t,
        None => panic!("cannot find user home dir")
    }
}

<<<<<<< HEAD
// fn get_config_dir() -> PathBuf {
//     let dir = dirs::config_dir();
//     match dir  {
//         Some(t) => t,
//         None => panic!("cannot find user home dir")
//     }
// }

=======
>>>>>>> ee8977f3
fn init() -> AppConfig {
    let home_dir = get_home_dir();
    let app_config_path = &home_dir.join(".".to_owned() + option_env!("CARGO_PKG_NAME").unwrap());
    let key_path = &home_dir.join(".ssh").join("id_rsa.pub");
    let server_path = &app_config_path.join("server.json");
    let config_path = &app_config_path.join("config.json");
    if !app_config_path.exists() {
        fs::create_dir(&app_config_path).unwrap();
        std::fs::write(server_path, self::SERVER).unwrap();
        let config = AppConfig {
            pub_key_path: key_path.to_path_buf(),
            server_path: server_path.to_path_buf(),
            ssh_client_path: PathBuf::from("ssh"),
        };
        std::fs::write(config_path, serde_json::to_string_pretty(&config).unwrap()).unwrap();
    }
    let v = std::fs::read_to_string(config_path).unwrap();
    serde_json::from_str(&v).unwrap()
}

fn read_servers(path: &PathBuf) -> ServerCollection {
    let v = std::fs::read_to_string(&path).unwrap();
    serde_json::from_str(&v).unwrap()
}

fn show_table(collection: &ServerCollection) {
    if collection.is_empty() == false {
        let title = vec![
            "Alias".cell().bold(true),
            "Username".cell().bold(true),
            "Address".cell().bold(true),
            "Port".cell().bold(true),
        ];
        let mut table: Vec<Vec<CellStruct>> = Vec::new();
        for (alias, server) in &collection.hosts {
            let port = match server.port {
                None => 22,
                Some(p) => p
            };
            let col = vec![
                alias.cell(),
                server.username.to_string().cell().justify(Justify::Right),
                server.address.to_string().cell().justify(Justify::Right),
                port.cell().justify(Justify::Right),
            ];
            table.push(col);
        }
        print_stdout(table.table().title(title)).unwrap();
    }
}<|MERGE_RESOLUTION|>--- conflicted
+++ resolved
@@ -1,8 +1,4 @@
-<<<<<<< HEAD
-use std::collections::HashMap;
-=======
 use std::collections::BTreeMap;
->>>>>>> ee8977f3
 use dirs;
 use std::path::{PathBuf};
 use serde::{Serialize, Deserialize};
@@ -24,24 +20,14 @@
 
 #[derive(Serialize, Deserialize, Debug)]
 struct Server {
-<<<<<<< HEAD
-    username: String,
-    address: String,
-    port: Option<u16>,
-=======
     pub username: String,
     pub address: String,
     pub port: Option<u16>,
->>>>>>> ee8977f3
 }
 
 #[derive(Serialize, Deserialize, Debug)]
 struct ServerCollection {
-<<<<<<< HEAD
-    hosts: HashMap<String, Server>,
-=======
     hosts: BTreeMap<String, Server>,
->>>>>>> ee8977f3
 }
 
 trait PrettyJson {
@@ -50,8 +36,6 @@
     }
 }
 
-<<<<<<< HEAD
-=======
 impl ServerCollection {
     fn get(&mut self, key: &String) -> Option<&Server> {
         self.hosts.get(key)
@@ -109,7 +93,6 @@
 //     }
 // }
 
->>>>>>> ee8977f3
 impl PrettyJson for ServerCollection {}
 
 impl PrettyJson for AppConfig {}
@@ -136,13 +119,6 @@
         #[clap(default_value_t = 22)]
         port: u16,
     },
-<<<<<<< HEAD
-    Modify {},
-    Remove {
-        alias: String,
-    },
-    List,
-=======
     #[clap(about = "Remove the specify alias")]
     Remove {
         alias: String,
@@ -160,9 +136,8 @@
         new_alias: String,
     },
     #[clap(about = "Connect to the specify alias server")]
->>>>>>> ee8977f3
     Go {
-        _alias: String
+        alias: String
     },
     #[clap(about = "List all alias server", name = "ls")]
     List {},
@@ -173,39 +148,6 @@
     let config = init();
     let cli = Cli::parse();
     let mut collection = read_servers(&config.server_path);
-<<<<<<< HEAD
-    match &cli.command {
-        Some(Commands::Create { alias, username, address, port }) => {
-            if collection.hosts.contains_key(alias) == false {
-                let server = {
-                    Server {
-                        username: username.to_string(),
-                        address: address.to_string(),
-                        port: Some(port.to_owned()),
-                    }
-                };
-                collection.hosts.insert(alias.to_string(), server);
-                std::fs::write(&config.server_path, collection.pretty_json()).unwrap();
-                show_table(collection);
-            } else {
-                println!("{} is exists", alias);
-            }
-        }
-        Some(Commands::Modify {}) => {
-            println!("Not printing testing lists...");
-        }
-        Some(Commands::Remove { alias }) => {
-            if collection.hosts.contains_key(alias) == true {
-                collection.hosts.remove(alias);
-                std::fs::write(&config.server_path, collection.pretty_json()).unwrap();
-                show_table(collection);
-            } else {
-                println!("{} not found!", alias);
-            }
-        }
-        Some(Commands::List) => {
-            show_table(collection);
-=======
     match collection.get(&cli.alias) {
         None => {
             show_table(&collection);
@@ -286,21 +228,14 @@
                         .spawn().unwrap().wait().unwrap();
                 }
             };
->>>>>>> ee8977f3
-        }
-        Some(Commands::Go { _alias }) => {}
+        }
         Some(Commands::Link {}) => {
             println!("Will implement in future!");
         }
-<<<<<<< HEAD
-        None => {
-            show_table(collection);
-=======
         Some(Commands::List {}) => {
             if !collection.is_empty() {
                 show_table(&collection);
             }
->>>>>>> ee8977f3
         }
         None => {}
     }
@@ -314,17 +249,6 @@
     }
 }
 
-<<<<<<< HEAD
-// fn get_config_dir() -> PathBuf {
-//     let dir = dirs::config_dir();
-//     match dir  {
-//         Some(t) => t,
-//         None => panic!("cannot find user home dir")
-//     }
-// }
-
-=======
->>>>>>> ee8977f3
 fn init() -> AppConfig {
     let home_dir = get_home_dir();
     let app_config_path = &home_dir.join(".".to_owned() + option_env!("CARGO_PKG_NAME").unwrap());
